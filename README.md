--- conflicted
+++ resolved
@@ -46,11 +46,7 @@
       pull-requests: write
     steps:
       - uses: actions/checkout@v4
-<<<<<<< HEAD
-      - uses: arpitgandhi9/creview@v0.2
-=======
-      - uses: arpitgandhi9/creview@v0.1
->>>>>>> 47fbad5e
+      - uses: arpitgandhi9/creview@v0.3
         env:
           NODE_OPTIONS: '--experimental-fetch'
         with:
@@ -81,11 +77,7 @@
       pull-requests: write
     steps:
       - uses: actions/checkout@v4
-<<<<<<< HEAD
-      - uses: arpitgandhi9/creview@v0.2
-=======
-      - uses: arpitgandhi9/creview@v0.1
->>>>>>> 47fbad5e
+      - uses: arpitgandhi9/creview@v0.3
         env:
           NODE_OPTIONS: '--experimental-fetch'
         with:
